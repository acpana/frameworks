--- conflicted
+++ resolved
@@ -35,14 +35,6 @@
 		var errs Errors
 		handlers := make(map[string]TargetHandler, len(ts))
 		for _, t := range ts {
-<<<<<<< HEAD
-			if t.GetName() == "" {
-				errs = append(errs, errors.New("invalid target: a target is returning an empty string for GetName()"))
-			} else if !targetNameRegex.MatchString(t.GetName()) {
-				errs = append(errs, fmt.Errorf("target name \"%s\" is not of the form %s", t.GetName(), targetNameRegex.String()))
-			} else {
-				handlers[t.GetName()] = t
-=======
 			name := t.GetName()
 			switch {
 			case name == "":
@@ -51,7 +43,6 @@
 				errs = append(errs, fmt.Errorf("target name %q is not of the form %q", name, targetNameRegex.String()))
 			default:
 				handlers[name] = t
->>>>>>> ca4abdba
 			}
 		}
 		c.targets = handlers
@@ -254,13 +245,8 @@
 	if err != nil {
 		return nil, err
 	}
-<<<<<<< HEAD
-	if templ.ObjectMeta.Name != strings.ToLower(templ.Spec.CRD.Spec.Names.Kind) {
-		return nil, fmt.Errorf("template's name %s is not equal to the lowercase of CRD's Kind: %s", templ.ObjectMeta.Name, strings.ToLower(templ.Spec.CRD.Spec.Names.Kind))
-=======
 	if !strings.EqualFold(templ.ObjectMeta.Name, templ.Spec.CRD.Spec.Names.Kind) {
 		return nil, fmt.Errorf("the ConstraintTemplate's name %q is not equal to the lowercase of CRD's Kind: %q", templ.ObjectMeta.Name, strings.ToLower(templ.Spec.CRD.Spec.Names.Kind))
->>>>>>> ca4abdba
 	}
 
 	targetSpec, targetHandler, err := c.validateTargets(templ)
@@ -529,17 +515,10 @@
 func (c *Client) getTemplateEntry(constraint *unstructured.Unstructured, lock bool) (*templateEntry, error) {
 	kind := constraint.GetKind()
 	if kind == "" {
-<<<<<<< HEAD
-		return nil, fmt.Errorf("constraint %s has no kind", constraint.GetName())
-	}
-	if constraint.GroupVersionKind().Group != constraintGroup {
-		return nil, fmt.Errorf("constraint %s has the wrong group", constraint.GetName())
-=======
 		return nil, fmt.Errorf("kind missing from Constraint %q", constraint.GetName())
 	}
 	if constraint.GroupVersionKind().Group != constraintGroup {
 		return nil, fmt.Errorf("wrong API Group for Constraint %q", constraint.GetName())
->>>>>>> ca4abdba
 	}
 	if lock {
 		c.constraintsMux.RLock()
@@ -705,11 +684,7 @@
 
 		libTempl := t.Library()
 		if libTempl == nil {
-<<<<<<< HEAD
-			return fmt.Errorf("target %s has no Rego library template", t.GetName())
-=======
 			return fmt.Errorf("target %q has no Rego library template", t.GetName())
->>>>>>> ca4abdba
 		}
 		libBuf := &bytes.Buffer{}
 		if err := libTempl.Execute(libBuf, map[string]string{
@@ -730,11 +705,7 @@
 			return fmt.Errorf("failed to parse module: %w", err)
 		}
 		if err := requireRulesModule(libModule, req); err != nil {
-<<<<<<< HEAD
-			return fmt.Errorf("problem with the below Rego for %s target:\n\n====%s\n====\n%s", t.GetName(), lib, err)
-=======
 			return fmt.Errorf("problem with the below Rego for %q target:\n\n====%s\n====\n%s", t.GetName(), lib, err)
->>>>>>> ca4abdba
 		}
 		err = rewriteModulePackage(modulePath, libModule)
 		if err != nil {
